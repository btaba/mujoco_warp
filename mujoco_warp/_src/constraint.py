# Copyright 2025 The Newton Developers
#
# Licensed under the Apache License, Version 2.0 (the "License");
# you may not use this file except in compliance with the License.
# You may obtain a copy of the License at
#
#     http://www.apache.org/licenses/LICENSE-2.0
#
# Unless required by applicable law or agreed to in writing, software
# distributed under the License is distributed on an "AS IS" BASIS,
# WITHOUT WARRANTIES OR CONDITIONS OF ANY KIND, either express or implied.
# See the License for the specific language governing permissions and
# limitations under the License.
# ==============================================================================

from typing import Tuple

import warp as wp

from . import math
from . import types
from .warp_util import event_scope


@wp.func
def _update_efc_row(
  m: types.Model,
  d: types.Data,
  efcid: wp.int32,
  pos_aref: wp.float32,
  pos_imp: wp.float32,
  invweight: wp.float32,
  solref: wp.vec2f,
  solimp: types.vec5,
  margin: wp.float32,
  Jqvel: float,
  frictionloss: float,
):
  # Calculate kbi
  timeconst = solref[0]
  dampratio = solref[1]
  dmin = solimp[0]
  dmax = solimp[1]
  width = solimp[2]
  mid = solimp[3]
  power = solimp[4]

  # TODO(team): wp.static?
  if not (m.opt.disableflags & types.DisableBit.REFSAFE.value):
    timeconst = wp.max(timeconst, 2.0 * m.opt.timestep)

  dmin = wp.clamp(dmin, types.MJ_MINIMP, types.MJ_MAXIMP)
  dmax = wp.clamp(dmax, types.MJ_MINIMP, types.MJ_MAXIMP)
  width = wp.max(types.MJ_MINVAL, width)
  mid = wp.clamp(mid, types.MJ_MINIMP, types.MJ_MAXIMP)
  power = wp.max(1.0, power)

  # See https://mujoco.readthedocs.io/en/latest/modeling.html#solver-parameters
  k = 1.0 / (dmax * dmax * timeconst * timeconst * dampratio * dampratio)
  b = 2.0 / (dmax * timeconst)
  k = wp.where(solref[0] <= 0, -solref[0] / (dmax * dmax), k)
  b = wp.where(solref[1] <= 0, -solref[1] / dmax, b)

  imp_x = wp.abs(pos_imp) / width
  imp_a = (1.0 / wp.pow(mid, power - 1.0)) * wp.pow(imp_x, power)
  imp_b = 1.0 - (1.0 / wp.pow(1.0 - mid, power - 1.0)) * wp.pow(1.0 - imp_x, power)
  imp_y = wp.where(imp_x < mid, imp_a, imp_b)
  imp = dmin + imp_y * (dmax - dmin)
  imp = wp.clamp(imp, dmin, dmax)
  imp = wp.where(imp_x > 1.0, dmax, imp)

  # Update constraints
  d.efc.D[efcid] = 1.0 / wp.max(invweight * (1.0 - imp) / imp, types.MJ_MINVAL)
  d.efc.aref[efcid] = -k * imp * pos_aref - b * Jqvel
  d.efc.pos[efcid] = pos_aref + margin
  d.efc.margin[efcid] = margin
  d.efc.frictionloss[efcid] = frictionloss


@wp.func
def _jac(
  m: types.Model,
  d: types.Data,
  point: wp.vec3,
  bodyid: wp.int32,
  dofid: wp.int32,
  worldid: wp.int32,
) -> Tuple[wp.vec3f, wp.vec3f]:
  dof_bodyid = m.dof_bodyid[dofid]
  in_tree = int(dof_bodyid == 0)
  parentid = bodyid
  while parentid != 0:
    if parentid == dof_bodyid:
      in_tree = 1
      break
    parentid = m.body_parentid[parentid]

  if not in_tree:
    return wp.vec3f(0.0, 0.0, 0.0), wp.vec3f(0.0, 0.0, 0.0)

  offset = point - wp.vec3(d.subtree_com[worldid, m.body_rootid[bodyid]])

  cdof = d.cdof[worldid, dofid]
  cdof_ang = wp.spatial_top(cdof)
  cdof_lin = wp.spatial_bottom(cdof)

  jacp = cdof_lin + wp.cross(cdof_ang, offset)
  jacr = cdof_ang

  return jacp, jacr


@wp.kernel
def _efc_equality_connect(
  m: types.Model,
  d: types.Data,
):
  """Calculates constraint rows for connect equality constraints."""

  worldid, i_eq_connect_adr = wp.tid()
  i_eq = m.eq_connect_adr[i_eq_connect_adr]
  if not d.eq_active[worldid, i_eq]:
    return

  efcid = wp.atomic_add(d.nefc, 0, 3)
  wp.atomic_add(d.ne, 0, 3)
  d.efc.worldid[efcid] = worldid

  data = m.eq_data[i_eq]
  anchor1 = wp.vec3f(data[0], data[1], data[2])
  anchor2 = wp.vec3f(data[3], data[4], data[5])

  if m.nsite and m.eq_objtype[i_eq] == wp.static(types.ObjType.SITE.value):
    # body1id stores the index of site_bodyid.
    body1id = m.site_bodyid[m.eq_obj1id[i_eq]]
    body2id = m.site_bodyid[m.eq_obj2id[i_eq]]
    pos1 = d.site_xpos[worldid, m.eq_obj1id[i_eq]]
    pos2 = d.site_xpos[worldid, m.eq_obj2id[i_eq]]
  else:
    body1id = m.eq_obj1id[i_eq]
    body2id = m.eq_obj2id[i_eq]
    pos1 = d.xpos[worldid, body1id] + d.xmat[worldid, body1id] @ anchor1
    pos2 = d.xpos[worldid, body2id] + d.xmat[worldid, body2id] @ anchor2

  # error is difference in global positions
  pos = pos1 - pos2

  # compute Jacobian difference (opposite of contact: 0 - 1)
  Jqvel = wp.vec3f(0.0, 0.0, 0.0)
  for dofid in range(m.nv):  # TODO: parallelize
    jacp1, _ = _jac(m, d, pos1, body1id, dofid, worldid)
    jacp2, _ = _jac(m, d, pos2, body2id, dofid, worldid)
    j1mj2 = jacp1 - jacp2
    d.efc.J[efcid, dofid] = j1mj2[0]
    d.efc.J[efcid + 1, dofid] = j1mj2[1]
    d.efc.J[efcid + 2, dofid] = j1mj2[2]
    Jqvel += j1mj2 * d.qvel[worldid, dofid]

  invweight = m.body_invweight0[body1id, 0] + m.body_invweight0[body2id, 0]
  pos_imp = wp.length(pos)

  for i in range(3):
    _update_efc_row(
      m,
      d,
      efcid + i,
      pos[i],
      pos_imp,
      invweight,
      m.eq_solref[i_eq],
      m.eq_solimp[i_eq],
      wp.float32(0.0),
      Jqvel[i],
      0.0,
    )


@wp.kernel
def _efc_equality_joint(
  m: types.Model,
  d: types.Data,
):
  worldid, i_eq_joint_adr = wp.tid()
  i_eq = m.eq_jnt_adr[i_eq_joint_adr]
  if not d.eq_active[worldid, i_eq]:
    return

  efcid = wp.atomic_add(d.nefc, 0, 1)
  wp.atomic_add(d.ne, 0, 1)
  d.efc.worldid[efcid] = worldid

  jntid_1 = m.eq_obj1id[i_eq]
  jntid_2 = m.eq_obj2id[i_eq]
  data = m.eq_data[i_eq]
  dofadr1 = m.jnt_dofadr[jntid_1]
  qposadr1 = m.jnt_qposadr[jntid_1]
  d.efc.J[efcid, dofadr1] = 1.0

  if jntid_2 > -1:
    # Two joint constraint
    qposadr2 = m.jnt_qposadr[jntid_2]
    dofadr2 = m.jnt_dofadr[jntid_2]
    dif = d.qpos[worldid, qposadr2] - m.qpos0[qposadr2]

    # Horner's method for polynomials
    rhs = data[0] + dif * (data[1] + dif * (data[2] + dif * (data[3] + dif * data[4])))
    deriv_2 = data[1] + dif * (
      2.0 * data[2] + dif * (3.0 * data[3] + dif * 4.0 * data[4])
    )

    pos = d.qpos[worldid, qposadr1] - m.qpos0[qposadr1] - rhs
    Jqvel = d.qvel[worldid, dofadr1] - d.qvel[worldid, dofadr2] * deriv_2
    invweight = m.dof_invweight0[dofadr1] + m.dof_invweight0[dofadr2]

    d.efc.J[efcid, dofadr2] = -deriv_2
  else:
    # Single joint constraint
    pos = d.qpos[worldid, qposadr1] - m.qpos0[qposadr1] - data[0]
    Jqvel = d.qvel[worldid, dofadr1]
    invweight = m.dof_invweight0[dofadr1]

  # Update constraint parameters
  _update_efc_row(
    m,
    d,
    efcid,
    pos,
    pos,
    invweight,
    m.eq_solref[i_eq],
    m.eq_solimp[i_eq],
    wp.float32(0.0),
    Jqvel,
    0.0,
  )


@wp.kernel
def _efc_friction(
  m: types.Model,
  d: types.Data,
):
  # TODO(team): tendon
  worldid, dofid = wp.tid()

  if m.dof_frictionloss[dofid] <= 0.0:
    return

  efcid = wp.atomic_add(d.nefc, 0, 1)
  wp.atomic_add(d.nf, 0, 1)
  d.efc.worldid[efcid] = worldid

  d.efc.J[efcid, dofid] = 1.0
  Jqvel = d.qvel[worldid, dofid]

  _update_efc_row(
    m,
    d,
    efcid,
    0.0,
    0.0,
    m.dof_invweight0[dofid],
    m.dof_solref[dofid],
    m.dof_solimp[dofid],
    0.0,
    Jqvel,
    m.dof_frictionloss[dofid],
  )


@wp.kernel
def _efc_limit_slide_hinge(
  m: types.Model,
  d: types.Data,
):
  worldid, jntlimitedid = wp.tid()
  jntid = m.jnt_limited_slide_hinge_adr[jntlimitedid]

  qpos = d.qpos[worldid, m.jnt_qposadr[jntid]]
  jnt_range = m.jnt_range[jntid]
  dist_min, dist_max = qpos - jnt_range[0], jnt_range[1] - qpos
  pos = wp.min(dist_min, dist_max) - m.jnt_margin[jntid]
  active = pos < 0

  if active:
    lid = wp.atomic_add(d.nl, 0, 1)
    efcid = lid + d.nefc[0]
    d.efc.worldid[efcid] = worldid

    dofadr = m.jnt_dofadr[jntid]

    J = float(dist_min < dist_max) * 2.0 - 1.0
    d.efc.J[efcid, dofadr] = J
    Jqvel = J * d.qvel[worldid, dofadr]

    _update_efc_row(
      m,
      d,
      efcid,
      pos,
      pos,
      m.dof_invweight0[dofadr],
      m.jnt_solref[jntid],
      m.jnt_solimp[jntid],
      m.jnt_margin[jntid],
      Jqvel,
      0.0,
    )


@wp.kernel
def _efc_limit_ball(
  m: types.Model,
  d: types.Data,
):
  worldid, jntlimitedid = wp.tid()
  jntid = m.jnt_limited_ball_adr[jntlimitedid]
  qposadr = m.jnt_qposadr[jntid]

  qpos = d.qpos[worldid]
  jnt_quat = wp.quat(
    qpos[qposadr + 0], qpos[qposadr + 1], qpos[qposadr + 2], qpos[qposadr + 3]
  )
  axis_angle = math.quat_to_vel(jnt_quat)
  axis, angle = math.normalize_with_norm(axis_angle)
  jnt_margin = m.jnt_margin[jntid]
  jnt_range = m.jnt_range[jntid]

  pos = wp.max(jnt_range[0], jnt_range[1]) - angle - jnt_margin
  active = pos < 0

  if active:
    lid = wp.atomic_add(d.nl, 0, 1)
    efcid = lid + d.nefc[0]
    d.efc.worldid[efcid] = worldid

    dofadr = m.jnt_dofadr[jntid]

    d.efc.J[efcid, dofadr + 0] = -axis[0]
    d.efc.J[efcid, dofadr + 1] = -axis[1]
    d.efc.J[efcid, dofadr + 2] = -axis[2]

    Jqvel = -axis[0] * d.qvel[worldid, dofadr + 0]
    Jqvel -= axis[1] * d.qvel[worldid, dofadr + 1]
    Jqvel -= axis[2] * d.qvel[worldid, dofadr + 2]

    _update_efc_row(
      m,
      d,
      efcid,
      pos,
      pos,
      m.dof_invweight0[dofadr],
      m.jnt_solref[jntid],
      m.jnt_solimp[jntid],
      jnt_margin,
      Jqvel,
      0.0,
    )


@wp.kernel
def _efc_contact_pyramidal(
  m: types.Model,
  d: types.Data,
):
  conid, dimid = wp.tid()

  if conid >= d.ncon[0]:
    return

  condim = d.contact.dim[conid]

  if condim == 1 and dimid > 0:
    return
  elif condim > 1 and dimid >= 2 * (condim - 1):
    return

  includemargin = d.contact.includemargin[conid]
  pos = d.contact.dist[conid] - includemargin
  active = pos < 0

  if active:
    efcid = wp.atomic_add(d.nefc, 0, 1)
    worldid = d.contact.worldid[conid]
    d.efc.worldid[efcid] = worldid

    geom = d.contact.geom[conid]
    body1 = m.geom_bodyid[geom[0]]
    body2 = m.geom_bodyid[geom[1]]

    con_pos = d.contact.pos[conid]
    frame = d.contact.frame[conid]

    # pyramidal has common invweight across all edges
    invweight = m.body_invweight0[body1, 0] + m.body_invweight0[body2, 0]

    if condim > 1:
      dimid2 = dimid / 2 + 1

      friction = d.contact.friction[conid]
      fri0 = friction[0]
      frii = friction[dimid2 - 1]
      invweight = invweight + fri0 * fri0 * invweight
      invweight = invweight * 2.0 * fri0 * fri0 / m.opt.impratio

    Jqvel = float(0.0)
    for i in range(m.nv):
      J = float(0.0)
      Ji = float(0.0)
      jac1p, jac1r = _jac(m, d, con_pos, body1, i, worldid)
      jac2p, jac2r = _jac(m, d, con_pos, body2, i, worldid)
      jacp_dif = jac2p - jac1p
      for xyz in range(3):
        J += frame[0, xyz] * jacp_dif[xyz]

        if condim > 1:
          if dimid2 < 3:
            Ji += frame[dimid2, xyz] * jacp_dif[xyz]
          else:
            Ji += frame[dimid2 - 3, xyz] * (jac2r[xyz] - jac1r[xyz])

      if condim > 1:
        if dimid % 2 == 0:
          J += Ji * frii
        else:
          J -= Ji * frii

      d.efc.J[efcid, i] = J
      Jqvel += J * d.qvel[worldid, i]

    _update_efc_row(
      m,
      d,
      efcid,
      pos,
      pos,
      invweight,
      d.contact.solref[conid],
      d.contact.solimp[conid],
      includemargin,
      Jqvel,
      0.0,
    )


@wp.kernel
def _efc_contact_elliptic(
  m: types.Model,
  d: types.Data,
):
  conid, dimid = wp.tid()

  if conid >= d.ncon[0]:
    return

  condim = d.contact.dim[conid]

  if dimid > condim - 1:
    return

  includemargin = d.contact.includemargin[conid]
  pos = d.contact.dist[conid] - includemargin
  active = pos < 0.0

  if active:
    efcid = wp.atomic_add(d.nefc, 0, 1)
    worldid = d.contact.worldid[conid]
    d.efc.worldid[efcid] = worldid
    d.contact.efc_address[conid, dimid] = efcid

    geom = d.contact.geom[conid]
    body1 = m.geom_bodyid[geom[0]]
    body2 = m.geom_bodyid[geom[1]]

    cpos = d.contact.pos[conid]
    frame = d.contact.frame[conid]

    # TODO(team): parallelize J and Jqvel computation?
    Jqvel = float(0.0)
    for i in range(m.nv):
      J = float(0.0)
      jac1p, _ = _jac(m, d, cpos, body1, i, worldid)
      jac2p, _ = _jac(m, d, cpos, body2, i, worldid)
      jac_dif = jac2p - jac1p
      for xyz in range(3):
<<<<<<< HEAD
        jac1p, jac1r = _jac(m, d, cpos, xyz, body1, i, worldid)
        jac2p, jac2r = _jac(m, d, cpos, xyz, body2, i, worldid)

        if dimid < 3:
          jac_dif = jac2p - jac1p
          J += frame[dimid, xyz] * jac_dif
        else:
          jac_dif = jac2r - jac1r
          J += frame[dimid - 3, xyz] * jac_dif
=======
        J += frame[dimid, xyz] * jac_dif[xyz]
>>>>>>> 9f7628e4

      d.efc.J[efcid, i] = J
      Jqvel += J * d.qvel[worldid, i]

    invweight = m.body_invweight0[body1, 0] + m.body_invweight0[body2, 0]

    ref = d.contact.solref[conid]
    pos_aref = pos

    if dimid > 0:
      solreffriction = d.contact.solreffriction[conid]

      # non-normal directions use solreffriction (if non-zero)
      if solreffriction[0] or solreffriction[1]:
        ref = solreffriction

      # TODO(team): precompute 1 / impratio
      invweight = invweight / m.opt.impratio
      friction = d.contact.friction[conid]

      if dimid > 1:
        fri0 = friction[0]
        frii = friction[dimid - 1]
        fri = fri0 * fri0 / (frii * frii)
        invweight *= fri

      pos_aref = 0.0

    _update_efc_row(
      m,
      d,
      efcid,
      pos_aref,
      pos,
      invweight,
      ref,
      d.contact.solimp[conid],
      includemargin,
      Jqvel,
      0.0,
    )


@event_scope
def make_constraint(m: types.Model, d: types.Data):
  """Creates constraint jacobians and other supporting data."""

  d.ne.zero_()
  d.nefc.zero_()
  d.nf.zero_()
  d.nl.zero_()

  if not (m.opt.disableflags & types.DisableBit.CONSTRAINT.value):
    d.efc.J.zero_()

    if not (m.opt.disableflags & types.DisableBit.EQUALITY.value):
      wp.launch(
        _efc_equality_connect,
        dim=(d.nworld, m.eq_connect_adr.size),
        inputs=[m, d],
      )
      wp.launch(
        _efc_equality_joint,
        dim=(d.nworld, m.eq_jnt_adr.size),
        inputs=[m, d],
      )

    if not (m.opt.disableflags & types.DisableBit.FRICTIONLOSS.value):
      wp.launch(
        _efc_friction,
        dim=(d.nworld, m.nv),
        inputs=[m, d],
      )

    # limit
    if not (m.opt.disableflags & types.DisableBit.LIMIT.value):
      limit_slide_hinge = m.jnt_limited_slide_hinge_adr.size > 0
      if limit_slide_hinge:
        wp.launch(
          _efc_limit_slide_hinge,
          dim=(d.nworld, m.jnt_limited_slide_hinge_adr.size),
          inputs=[m, d],
        )

      limit_ball = m.jnt_limited_ball_adr.size > 0
      if limit_ball:
        wp.launch(
          _efc_limit_ball,
          dim=(d.nworld, m.jnt_limited_ball_adr.size),
          inputs=[m, d],
        )

      if limit_slide_hinge or limit_ball:

        @wp.kernel
        def _update_nefc(d: types.Data):
          d.nefc[0] += d.nl[0]

        wp.launch(_update_nefc, dim=(1,), inputs=[d])

    # contact
    if not (m.opt.disableflags & types.DisableBit.CONTACT.value):
      if m.opt.cone == types.ConeType.PYRAMIDAL.value:
        wp.launch(
          _efc_contact_pyramidal,
<<<<<<< HEAD
          dim=(d.nconmax, 2 * (m.condim_max - 1) if m.condim_max > 1 else 1),
          inputs=[m, d, refsafe],
        )
      elif m.opt.cone == types.ConeType.ELLIPTIC.value:
        wp.launch(
          _efc_contact_elliptic, dim=(d.nconmax, m.condim_max), inputs=[m, d, refsafe]
        )
=======
          dim=(d.nconmax, 2 * (m.condim_max - 1)),
          inputs=[m, d],
        )
      elif m.opt.cone == types.ConeType.ELLIPTIC.value:
        wp.launch(_efc_contact_elliptic, dim=(d.nconmax, 3), inputs=[m, d])

        # TODO(team): condim=4
        # TODO(team): condim=6
>>>>>>> 9f7628e4
<|MERGE_RESOLUTION|>--- conflicted
+++ resolved
@@ -480,23 +480,15 @@
     Jqvel = float(0.0)
     for i in range(m.nv):
       J = float(0.0)
-      jac1p, _ = _jac(m, d, cpos, body1, i, worldid)
-      jac2p, _ = _jac(m, d, cpos, body2, i, worldid)
-      jac_dif = jac2p - jac1p
+      jac1p, jac1r = _jac(m, d, cpos, body1, i, worldid)
+      jac2p, jac2r = _jac(m, d, cpos, body2, i, worldid)
       for xyz in range(3):
-<<<<<<< HEAD
-        jac1p, jac1r = _jac(m, d, cpos, xyz, body1, i, worldid)
-        jac2p, jac2r = _jac(m, d, cpos, xyz, body2, i, worldid)
-
         if dimid < 3:
-          jac_dif = jac2p - jac1p
+          jac_dif = jac2p[xyz] - jac1p[xyz]
           J += frame[dimid, xyz] * jac_dif
         else:
-          jac_dif = jac2r - jac1r
+          jac_dif = jac2r[xyz] - jac1r[xyz]
           J += frame[dimid - 3, xyz] * jac_dif
-=======
-        J += frame[dimid, xyz] * jac_dif[xyz]
->>>>>>> 9f7628e4
 
       d.efc.J[efcid, i] = J
       Jqvel += J * d.qvel[worldid, i]
@@ -602,21 +594,8 @@
       if m.opt.cone == types.ConeType.PYRAMIDAL.value:
         wp.launch(
           _efc_contact_pyramidal,
-<<<<<<< HEAD
           dim=(d.nconmax, 2 * (m.condim_max - 1) if m.condim_max > 1 else 1),
-          inputs=[m, d, refsafe],
-        )
-      elif m.opt.cone == types.ConeType.ELLIPTIC.value:
-        wp.launch(
-          _efc_contact_elliptic, dim=(d.nconmax, m.condim_max), inputs=[m, d, refsafe]
-        )
-=======
-          dim=(d.nconmax, 2 * (m.condim_max - 1)),
           inputs=[m, d],
         )
       elif m.opt.cone == types.ConeType.ELLIPTIC.value:
-        wp.launch(_efc_contact_elliptic, dim=(d.nconmax, 3), inputs=[m, d])
-
-        # TODO(team): condim=4
-        # TODO(team): condim=6
->>>>>>> 9f7628e4
+        wp.launch(_efc_contact_elliptic, dim=(d.nconmax, m.condim_max), inputs=[m, d])