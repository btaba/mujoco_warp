--- conflicted
+++ resolved
@@ -538,9 +538,7 @@
     actuator_gear: scale length and transmitted force        (nu, 6)
     exclude_signature: body1 << 16 + body2                   (nexclude,)
     actuator_affine_bias_gain: affine bias/gain present
-<<<<<<< HEAD
     condim_max: maximum condim for geoms
-=======
     sensor_type: sensor type (mjtSensor)                     (nsensor,)
     sensor_datatype: numeric data type (mjtDataType)         (nsensor,)
     sensor_objtype: type of sensorized object (mjtObj)       (nsensor,)
@@ -553,7 +551,6 @@
     sensor_pos_adr: addresses for position sensors           (<=nsensor,)
     sensor_vel_adr: addresses for velocity sensors           (<=nsensor,)
     sensor_acc_adr: addresses for acceleration sensors       (<=nsensor,)
->>>>>>> 81f2a895
   """
 
   nq: int
@@ -700,9 +697,7 @@
   actuator_gear: wp.array(dtype=wp.spatial_vector, ndim=1)
   exclude_signature: wp.array(dtype=wp.int32, ndim=1)
   actuator_affine_bias_gain: bool  # warp only
-<<<<<<< HEAD
   condim_max: int  # warp only
-=======
   sensor_type: wp.array(dtype=wp.int32, ndim=1)
   sensor_datatype: wp.array(dtype=wp.int32, ndim=1)
   sensor_objtype: wp.array(dtype=wp.int32, ndim=1)
@@ -715,7 +710,6 @@
   sensor_pos_adr: wp.array(dtype=wp.int32, ndim=1)  # warp only
   sensor_vel_adr: wp.array(dtype=wp.int32, ndim=1)  # warp only
   sensor_acc_adr: wp.array(dtype=wp.int32, ndim=1)  # warp only
->>>>>>> 81f2a895
 
 
 @wp.struct
