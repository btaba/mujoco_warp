# Copyright 2025 The Newton Developers
#
# Licensed under the Apache License, Version 2.0 (the "License");
# you may not use this file except in compliance with the License.
# You may obtain a copy of the License at
#
#     http://www.apache.org/licenses/LICENSE-2.0
#
# Unless required by applicable law or agreed to in writing, software
# distributed under the License is distributed on an "AS IS" BASIS,
# WITHOUT WARRANTIES OR CONDITIONS OF ANY KIND, either express or implied.
# See the License for the specific language governing permissions and
# limitations under the License.
# ==============================================================================

from typing import Optional

import mujoco
import numpy as np
import warp as wp
from packaging import version

from . import support
from . import types


def put_model(mjm: mujoco.MjModel) -> types.Model:
  # check supported features
  for field, field_types, field_str in (
    (mjm.actuator_trntype, types.TrnType, "Actuator transmission type"),
    (mjm.actuator_dyntype, types.DynType, "Actuator dynamics type"),
    (mjm.actuator_gaintype, types.GainType, "Gain type"),
    (mjm.actuator_biastype, types.BiasType, "Bias type"),
    (mjm.eq_type, types.EqType, "Equality constraint types"),
    (mjm.geom_type, types.GeomType, "Geom type"),
    (mjm.sensor_type, types.SensorType, "Sensor types"),
    (mjm.wrap_type, types.WrapType, "Wrap types"),
  ):
    unsupported = ~np.isin(field, list(field_types))
    if unsupported.any():
      raise NotImplementedError(f"{field_str} {field[unsupported]} not supported.")

  if mjm.sensor_cutoff.any():
    raise NotImplementedError("Sensor cutoff is unsupported.")

  for n, msg in (
    (mjm.nplugin, "Plugins"),
    (mjm.nflex, "Flexes"),
  ):
    if n > 0:
      raise NotImplementedError(f"{msg} are unsupported.")

  # check options
  for opt, opt_types, msg in (
    (mjm.opt.integrator, types.IntegratorType, "Integrator"),
    (mjm.opt.cone, types.ConeType, "Cone"),
    (mjm.opt.solver, types.SolverType, "Solver"),
  ):
    if opt not in set(opt_types):
      raise NotImplementedError(f"{msg} {opt} is unsupported.")

  if mjm.opt.wind.any():
    raise NotImplementedError("Wind is unsupported.")

  if mjm.opt.density > 0 or mjm.opt.viscosity > 0:
    raise NotImplementedError("Fluid forces are unsupported.")

  # TODO(team): remove after solver._update_gradient for Newton solver utilizes tile operations for islands
  nv_max = 60
  if mjm.nv > nv_max and (not mjm.opt.jacobian == mujoco.mjtJacobian.mjJAC_SPARSE):
    raise ValueError(f"Dense is unsupported for nv > {nv_max} (nv = {mjm.nv}).")

  m = types.Model()

  m.nq = mjm.nq
  m.nv = mjm.nv
  m.na = mjm.na
  m.nu = mjm.nu
  m.nbody = mjm.nbody
  m.njnt = mjm.njnt
  m.ngeom = mjm.ngeom
  m.nsite = mjm.nsite
  m.ncam = mjm.ncam
  m.nlight = mjm.nlight
  m.nmocap = mjm.nmocap
  m.nM = mjm.nM
  m.ntendon = mjm.ntendon
  m.nwrap = mjm.nwrap
  m.nsensor = mjm.nsensor
  m.nsensordata = mjm.nsensordata
  m.nlsp = mjm.opt.ls_iterations  # TODO(team): how to set nlsp?
  m.nexclude = mjm.nexclude
  m.opt.timestep = mjm.opt.timestep
  m.opt.tolerance = mjm.opt.tolerance
  m.opt.ls_tolerance = mjm.opt.ls_tolerance
  m.opt.gravity = wp.vec3(mjm.opt.gravity)
  m.opt.cone = mjm.opt.cone
  m.opt.solver = mjm.opt.solver
  m.opt.iterations = mjm.opt.iterations
  m.opt.ls_iterations = mjm.opt.ls_iterations
  m.opt.integrator = mjm.opt.integrator
  m.opt.disableflags = mjm.opt.disableflags
  m.opt.impratio = wp.float32(mjm.opt.impratio)
  m.opt.is_sparse = support.is_sparse(mjm)
  m.opt.ls_parallel = False
  # TODO(team) Figure out good default parameters
  m.opt.gjk_iteration_count = wp.int32(1)  # warp only
  m.opt.epa_iteration_count = wp.int32(12)  # warp only
  m.opt.epa_exact_neg_distance = wp.bool(False)  # warp only
  m.opt.depth_extension = wp.float32(0.1)  # warp only
  m.stat.meaninertia = mjm.stat.meaninertia

  m.qpos0 = wp.array(mjm.qpos0, dtype=wp.float32, ndim=1)
  m.qpos_spring = wp.array(mjm.qpos_spring, dtype=wp.float32, ndim=1)

  # dof lower triangle row and column indices
  dof_tri_row, dof_tri_col = np.tril_indices(mjm.nv)

  # indices for sparse qM full_m
  is_, js = [], []
  for i in range(mjm.nv):
    j = i
    while j > -1:
      is_.append(i)
      js.append(j)
      j = mjm.dof_parentid[j]
  qM_fullm_i = is_
  qM_fullm_j = js

  # indices for sparse qM mul_m
  is_, js, madr_ijs = [], [], []
  for i in range(mjm.nv):
    madr_ij, j = mjm.dof_Madr[i], i

    while True:
      madr_ij, j = madr_ij + 1, mjm.dof_parentid[j]
      if j == -1:
        break
      is_, js, madr_ijs = is_ + [i], js + [j], madr_ijs + [madr_ij]

  qM_mulm_i, qM_mulm_j, qM_madr_ij = (
    np.array(x, dtype=np.int32) for x in (is_, js, madr_ijs)
  )

  jnt_limited_slide_hinge_adr = np.nonzero(
    mjm.jnt_limited
    & (
      (mjm.jnt_type == mujoco.mjtJoint.mjJNT_SLIDE)
      | (mjm.jnt_type == mujoco.mjtJoint.mjJNT_HINGE)
    )
  )[0]

  # body_tree is BFS ordering of body ids
  # body_treeadr contains starting index of each body tree level
  bodies, body_depth = {}, np.zeros(mjm.nbody, dtype=int) - 1
  for i in range(mjm.nbody):
    body_depth[i] = body_depth[mjm.body_parentid[i]] + 1
    bodies.setdefault(body_depth[i], []).append(i)
  body_tree = np.concatenate([bodies[i] for i in range(len(bodies))])
  tree_off = [0] + [len(bodies[i]) for i in range(len(bodies))]
  body_treeadr = np.cumsum(tree_off)[:-1]

  m.body_tree = wp.array(body_tree, dtype=wp.int32, ndim=1)
  m.body_treeadr = wp.array(body_treeadr, dtype=wp.int32, ndim=1, device="cpu")

  qLD_update_tree = np.empty(shape=(0, 3), dtype=int)
  qLD_update_treeadr = np.empty(shape=(0,), dtype=int)
  qLD_tile = np.empty(shape=(0,), dtype=int)
  qLD_tileadr = np.empty(shape=(0,), dtype=int)
  qLD_tilesize = np.empty(shape=(0,), dtype=int)

  if support.is_sparse(mjm):
    # qLD_update_tree has dof tree ordering of qLD updates for sparse factor m
    # qLD_update_treeadr contains starting index of each dof tree level
    mjd = mujoco.MjData(mjm)
    if version.parse(mujoco.__version__) > version.parse("3.2.7"):
      m.M_rownnz = wp.array(mjd.M_rownnz, dtype=wp.int32, ndim=1)
      m.M_rowadr = wp.array(mjd.M_rowadr, dtype=wp.int32, ndim=1)
      m.M_colind = wp.array(mjd.M_colind, dtype=wp.int32, ndim=1)
      m.mapM2M = wp.array(mjd.mapM2M, dtype=wp.int32, ndim=1)
      qLD_updates, dof_depth = {}, np.zeros(mjm.nv, dtype=int) - 1

      rownnz = mjd.M_rownnz
      rowadr = mjd.M_rowadr

      for k in range(mjm.nv):
        dof_depth[k] = dof_depth[mjm.dof_parentid[k]] + 1
        i = mjm.dof_parentid[k]
        diag_k = rowadr[k] + rownnz[k] - 1
        Madr_ki = diag_k - 1
        while i > -1:
          qLD_updates.setdefault(dof_depth[i], []).append((i, k, Madr_ki))
          i = mjm.dof_parentid[i]
          Madr_ki -= 1

      qLD_update_tree = np.concatenate(
        [qLD_updates[i] for i in range(len(qLD_updates))]
      )
      tree_off = [0] + [len(qLD_updates[i]) for i in range(len(qLD_updates))]
      qLD_update_treeadr = np.cumsum(tree_off)[:-1]
    else:
      qLD_updates, dof_depth = {}, np.zeros(mjm.nv, dtype=int) - 1
      for k in range(mjm.nv):
        dof_depth[k] = dof_depth[mjm.dof_parentid[k]] + 1
        i = mjm.dof_parentid[k]
        Madr_ki = mjm.dof_Madr[k] + 1
        while i > -1:
          qLD_updates.setdefault(dof_depth[i], []).append((i, k, Madr_ki))
          i = mjm.dof_parentid[i]
          Madr_ki += 1

      # qLD_treeadr contains starting indicies of each level of sparse updates
      qLD_update_tree = np.concatenate(
        [qLD_updates[i] for i in range(len(qLD_updates))]
      )
      tree_off = [0] + [len(qLD_updates[i]) for i in range(len(qLD_updates))]
      qLD_update_treeadr = np.cumsum(tree_off)[:-1]

  else:
    # qLD_tile has the dof id of each tile in qLD for dense factor m
    # qLD_tileadr contains starting index in qLD_tile of each tile group
    # qLD_tilesize has the square tile size of each tile group
    tile_corners = [i for i in range(mjm.nv) if mjm.dof_parentid[i] == -1]
    tiles = {}
    for i in range(len(tile_corners)):
      tile_beg = tile_corners[i]
      tile_end = mjm.nv if i == len(tile_corners) - 1 else tile_corners[i + 1]
      tiles.setdefault(tile_end - tile_beg, []).append(tile_beg)
    qLD_tile = np.concatenate([tiles[sz] for sz in sorted(tiles.keys())])
    tile_off = [0] + [len(tiles[sz]) for sz in sorted(tiles.keys())]
    qLD_tileadr = np.cumsum(tile_off)[:-1]
    qLD_tilesize = np.array(sorted(tiles.keys()))

  # tiles for actuator_moment - needs nu + nv tile size and offset
  actuator_moment_offset_nv = np.empty(shape=(0,), dtype=int)
  actuator_moment_offset_nu = np.empty(shape=(0,), dtype=int)
  actuator_moment_tileadr = np.empty(shape=(0,), dtype=int)
  actuator_moment_tilesize_nv = np.empty(shape=(0,), dtype=int)
  actuator_moment_tilesize_nu = np.empty(shape=(0,), dtype=int)

  if not support.is_sparse(mjm):
    # how many actuators for each tree
    tile_corners = [i for i in range(mjm.nv) if mjm.dof_parentid[i] == -1]
    tree_id = mjm.dof_treeid[tile_corners]
    num_trees = int(np.max(tree_id))
    tree = mjm.body_treeid[mjm.jnt_bodyid[mjm.actuator_trnid[:, 0]]]
    counts, ids = np.histogram(tree, bins=np.arange(0, num_trees + 2))
    acts_per_tree = dict(zip([int(i) for i in ids], [int(i) for i in counts]))

    tiles = {}
    act_beg = 0
    for i in range(len(tile_corners)):
      tile_beg = tile_corners[i]
      tile_end = mjm.nv if i == len(tile_corners) - 1 else tile_corners[i + 1]
      tree = int(tree_id[i])
      act_num = acts_per_tree[tree]
      tiles.setdefault((tile_end - tile_beg, act_num), []).append((tile_beg, act_beg))
      act_beg += act_num

    sorted_keys = sorted(tiles.keys())
    actuator_moment_offset_nv = [
      t[0] for key in sorted_keys for t in tiles.get(key, [])
    ]
    actuator_moment_offset_nu = [
      t[1] for key in sorted_keys for t in tiles.get(key, [])
    ]
    tile_off = [0] + [len(tiles[sz]) for sz in sorted(tiles.keys())]
    actuator_moment_tileadr = np.cumsum(tile_off)[:-1]  # offset
    actuator_moment_tilesize_nv = np.array(
      [a[0] for a in sorted_keys]
    )  # for this level
    actuator_moment_tilesize_nu = np.array(
      [int(a[1]) for a in sorted_keys]
    )  # for this level

  m.qM_fullm_i = wp.array(qM_fullm_i, dtype=wp.int32, ndim=1)
  m.qM_fullm_j = wp.array(qM_fullm_j, dtype=wp.int32, ndim=1)
  m.qM_mulm_i = wp.array(qM_mulm_i, dtype=wp.int32, ndim=1)
  m.qM_mulm_j = wp.array(qM_mulm_j, dtype=wp.int32, ndim=1)
  m.qM_madr_ij = wp.array(qM_madr_ij, dtype=wp.int32, ndim=1)
  m.qLD_update_tree = wp.array(qLD_update_tree, dtype=wp.vec3i, ndim=1)
  m.qLD_update_treeadr = wp.array(
    qLD_update_treeadr, dtype=wp.int32, ndim=1, device="cpu"
  )
  m.qLD_tile = wp.array(qLD_tile, dtype=wp.int32, ndim=1)
  m.qLD_tileadr = wp.array(qLD_tileadr, dtype=wp.int32, ndim=1, device="cpu")
  m.qLD_tilesize = wp.array(qLD_tilesize, dtype=wp.int32, ndim=1, device="cpu")
  m.actuator_moment_offset_nv = wp.array(
    actuator_moment_offset_nv, dtype=wp.int32, ndim=1
  )
  m.actuator_moment_offset_nu = wp.array(
    actuator_moment_offset_nu, dtype=wp.int32, ndim=1
  )
  m.actuator_moment_tileadr = wp.array(
    actuator_moment_tileadr, dtype=wp.int32, ndim=1, device="cpu"
  )
  m.actuator_moment_tilesize_nv = wp.array(
    actuator_moment_tilesize_nv, dtype=wp.int32, ndim=1, device="cpu"
  )
  m.actuator_moment_tilesize_nu = wp.array(
    actuator_moment_tilesize_nu, dtype=wp.int32, ndim=1, device="cpu"
  )
  m.alpha_candidate = wp.array(np.linspace(0.0, 1.0, m.nlsp), dtype=wp.float32)
  m.body_dofadr = wp.array(mjm.body_dofadr, dtype=wp.int32, ndim=1)
  m.body_dofnum = wp.array(mjm.body_dofnum, dtype=wp.int32, ndim=1)
  m.body_jntadr = wp.array(mjm.body_jntadr, dtype=wp.int32, ndim=1)
  m.body_jntnum = wp.array(mjm.body_jntnum, dtype=wp.int32, ndim=1)
  m.body_parentid = wp.array(mjm.body_parentid, dtype=wp.int32, ndim=1)
  m.body_mocapid = wp.array(mjm.body_mocapid, dtype=wp.int32, ndim=1)
  m.body_weldid = wp.array(mjm.body_weldid, dtype=wp.int32, ndim=1)
  m.body_pos = wp.array(mjm.body_pos, dtype=wp.vec3, ndim=1)
  m.body_quat = wp.array(mjm.body_quat, dtype=wp.quat, ndim=1)
  m.body_ipos = wp.array(mjm.body_ipos, dtype=wp.vec3, ndim=1)
  m.body_iquat = wp.array(mjm.body_iquat, dtype=wp.quat, ndim=1)
  m.body_rootid = wp.array(mjm.body_rootid, dtype=wp.int32, ndim=1)
  m.body_inertia = wp.array(mjm.body_inertia, dtype=wp.vec3, ndim=1)
  m.body_mass = wp.array(mjm.body_mass, dtype=wp.float32, ndim=1)

  subtree_mass = np.copy(mjm.body_mass)
  # TODO(team): should this be [mjm.nbody - 1, 0) ?
  for i in range(mjm.nbody - 1, -1, -1):
    subtree_mass[mjm.body_parentid[i]] += subtree_mass[i]

  m.subtree_mass = wp.array(subtree_mass, dtype=wp.float32, ndim=1)
  m.body_invweight0 = wp.array(mjm.body_invweight0, dtype=wp.float32, ndim=2)
  m.body_geomnum = wp.array(mjm.body_geomnum, dtype=wp.int32, ndim=1)
  m.body_geomadr = wp.array(mjm.body_geomadr, dtype=wp.int32, ndim=1)
  m.body_contype = wp.array(mjm.body_contype, dtype=wp.int32, ndim=1)
  m.body_conaffinity = wp.array(mjm.body_conaffinity, dtype=wp.int32, ndim=1)
  m.jnt_bodyid = wp.array(mjm.jnt_bodyid, dtype=wp.int32, ndim=1)
  m.jnt_limited = wp.array(mjm.jnt_limited, dtype=wp.int32, ndim=1)
  m.jnt_limited_slide_hinge_adr = wp.array(
    jnt_limited_slide_hinge_adr, dtype=wp.int32, ndim=1
  )
  m.jnt_type = wp.array(mjm.jnt_type, dtype=wp.int32, ndim=1)
  m.jnt_solref = wp.array(mjm.jnt_solref, dtype=wp.vec2f, ndim=1)
  m.jnt_solimp = wp.array(mjm.jnt_solimp, dtype=types.vec5, ndim=1)
  m.jnt_qposadr = wp.array(mjm.jnt_qposadr, dtype=wp.int32, ndim=1)
  m.jnt_dofadr = wp.array(mjm.jnt_dofadr, dtype=wp.int32, ndim=1)
  m.jnt_axis = wp.array(mjm.jnt_axis, dtype=wp.vec3, ndim=1)
  m.jnt_pos = wp.array(mjm.jnt_pos, dtype=wp.vec3, ndim=1)
  m.jnt_range = wp.array(mjm.jnt_range, dtype=wp.float32, ndim=2)
  m.jnt_margin = wp.array(mjm.jnt_margin, dtype=wp.float32, ndim=1)
  m.jnt_stiffness = wp.array(mjm.jnt_stiffness, dtype=wp.float32, ndim=1)
  m.jnt_actfrclimited = wp.array(mjm.jnt_actfrclimited, dtype=wp.bool, ndim=1)
  m.jnt_actfrcrange = wp.array(mjm.jnt_actfrcrange, dtype=wp.vec2, ndim=1)
  m.geom_type = wp.array(mjm.geom_type, dtype=wp.int32, ndim=1)
  m.geom_bodyid = wp.array(mjm.geom_bodyid, dtype=wp.int32, ndim=1)
  m.geom_conaffinity = wp.array(mjm.geom_conaffinity, dtype=wp.int32, ndim=1)
  m.geom_contype = wp.array(mjm.geom_contype, dtype=wp.int32, ndim=1)
  m.geom_condim = wp.array(mjm.geom_condim, dtype=wp.int32, ndim=1)
  m.geom_pos = wp.array(mjm.geom_pos, dtype=wp.vec3, ndim=1)
  m.geom_quat = wp.array(mjm.geom_quat, dtype=wp.quat, ndim=1)
  m.geom_size = wp.array(mjm.geom_size, dtype=wp.vec3, ndim=1)
  m.geom_priority = wp.array(mjm.geom_priority, dtype=wp.int32, ndim=1)
  m.geom_solmix = wp.array(mjm.geom_solmix, dtype=wp.float32, ndim=1)
  m.geom_solref = wp.array(mjm.geom_solref, dtype=wp.vec2, ndim=1)
  m.geom_solimp = wp.array(mjm.geom_solimp, dtype=types.vec5, ndim=1)
  m.geom_friction = wp.array(mjm.geom_friction, dtype=wp.vec3, ndim=1)
  m.geom_margin = wp.array(mjm.geom_margin, dtype=wp.float32, ndim=1)
  m.geom_gap = wp.array(mjm.geom_gap, dtype=wp.float32, ndim=1)
  m.geom_aabb = wp.array(mjm.geom_aabb, dtype=wp.vec3, ndim=3)
  m.geom_rbound = wp.array(mjm.geom_rbound, dtype=wp.float32, ndim=1)
  m.geom_dataid = wp.array(mjm.geom_dataid, dtype=wp.int32, ndim=1)
  m.mesh_vertadr = wp.array(mjm.mesh_vertadr, dtype=wp.int32, ndim=1)
  m.mesh_vertnum = wp.array(mjm.mesh_vertnum, dtype=wp.int32, ndim=1)
  m.mesh_vert = wp.array(mjm.mesh_vert, dtype=wp.vec3, ndim=1)
  m.site_pos = wp.array(mjm.site_pos, dtype=wp.vec3, ndim=1)
  m.site_quat = wp.array(mjm.site_quat, dtype=wp.quat, ndim=1)
  m.site_bodyid = wp.array(mjm.site_bodyid, dtype=wp.int32, ndim=1)
  m.cam_mode = wp.array(mjm.cam_mode, dtype=wp.int32, ndim=1)
  m.cam_bodyid = wp.array(mjm.cam_bodyid, dtype=wp.int32, ndim=1)
  m.cam_targetbodyid = wp.array(mjm.cam_targetbodyid, dtype=wp.int32, ndim=1)
  m.cam_pos = wp.array(mjm.cam_pos, dtype=wp.vec3, ndim=1)
  m.cam_quat = wp.array(mjm.cam_quat, dtype=wp.quat, ndim=1)
  m.cam_poscom0 = wp.array(mjm.cam_poscom0, dtype=wp.vec3, ndim=1)
  m.cam_pos0 = wp.array(mjm.cam_pos0, dtype=wp.vec3, ndim=1)
  m.cam_mat0 = wp.array(mjm.cam_mat0.reshape(-1, 3, 3), dtype=wp.mat33, ndim=1)
  m.light_mode = wp.array(mjm.light_mode, dtype=wp.int32, ndim=1)
  m.light_bodyid = wp.array(mjm.light_bodyid, dtype=wp.int32, ndim=1)
  m.light_targetbodyid = wp.array(mjm.light_targetbodyid, dtype=wp.int32, ndim=1)
  m.light_pos = wp.array(mjm.light_pos, dtype=wp.vec3, ndim=1)
  m.light_dir = wp.array(mjm.light_dir, dtype=wp.vec3, ndim=1)
  m.light_poscom0 = wp.array(mjm.light_poscom0, dtype=wp.vec3, ndim=1)
  m.light_pos0 = wp.array(mjm.light_pos0, dtype=wp.vec3, ndim=1)
  m.light_dir0 = wp.array(mjm.light_dir0, dtype=wp.vec3, ndim=1)
  m.dof_bodyid = wp.array(mjm.dof_bodyid, dtype=wp.int32, ndim=1)
  m.dof_jntid = wp.array(mjm.dof_jntid, dtype=wp.int32, ndim=1)
  m.dof_parentid = wp.array(mjm.dof_parentid, dtype=wp.int32, ndim=1)
  m.dof_Madr = wp.array(mjm.dof_Madr, dtype=wp.int32, ndim=1)
  m.dof_armature = wp.array(mjm.dof_armature, dtype=wp.float32, ndim=1)
  m.dof_damping = wp.array(mjm.dof_damping, dtype=wp.float32, ndim=1)
  m.dof_tri_row = wp.from_numpy(dof_tri_row, dtype=wp.int32)
  m.dof_tri_col = wp.from_numpy(dof_tri_col, dtype=wp.int32)
  m.dof_invweight0 = wp.array(mjm.dof_invweight0, dtype=wp.float32, ndim=1)
  m.actuator_trntype = wp.array(mjm.actuator_trntype, dtype=wp.int32, ndim=1)
  m.actuator_trnid = wp.array(mjm.actuator_trnid, dtype=wp.int32, ndim=2)
  m.actuator_ctrllimited = wp.array(mjm.actuator_ctrllimited, dtype=wp.bool, ndim=1)
  m.actuator_ctrlrange = wp.array(mjm.actuator_ctrlrange, dtype=wp.vec2, ndim=1)
  m.actuator_forcelimited = wp.array(mjm.actuator_forcelimited, dtype=wp.bool, ndim=1)
  m.actuator_forcerange = wp.array(mjm.actuator_forcerange, dtype=wp.vec2, ndim=1)
  m.actuator_gaintype = wp.array(mjm.actuator_gaintype, dtype=wp.int32, ndim=1)
  m.actuator_gainprm = wp.array(mjm.actuator_gainprm, dtype=wp.float32, ndim=2)
  m.actuator_biastype = wp.array(mjm.actuator_biastype, dtype=wp.int32, ndim=1)
  m.actuator_biasprm = wp.array(mjm.actuator_biasprm, dtype=wp.float32, ndim=2)
  m.actuator_gear = wp.array(mjm.actuator_gear, dtype=wp.spatial_vector, ndim=1)
  m.actuator_actlimited = wp.array(mjm.actuator_actlimited, dtype=wp.bool, ndim=1)
  m.actuator_actrange = wp.array(mjm.actuator_actrange, dtype=wp.vec2, ndim=1)
  m.actuator_actadr = wp.array(mjm.actuator_actadr, dtype=wp.int32, ndim=1)
  m.actuator_dyntype = wp.array(mjm.actuator_dyntype, dtype=wp.int32, ndim=1)
  m.actuator_dynprm = wp.array(mjm.actuator_dynprm, dtype=types.vec10f, ndim=1)
  m.exclude_signature = wp.array(mjm.exclude_signature, dtype=wp.int32, ndim=1)

  # short-circuiting here allows us to skip a lot of code in implicit integration
  m.actuator_affine_bias_gain = bool(
    np.any(mjm.actuator_biastype == types.BiasType.AFFINE.value)
    or np.any(mjm.actuator_gaintype == types.GainType.AFFINE.value)
  )

<<<<<<< HEAD
  m.condim_max = np.max(mjm.geom_condim)  # TODO(team): get max after filtering
=======
  # tendon
  m.tendon_adr = wp.array(mjm.tendon_adr, dtype=wp.int32, ndim=1)
  m.tendon_num = wp.array(mjm.tendon_num, dtype=wp.int32, ndim=1)
  m.wrap_objid = wp.array(mjm.wrap_objid, dtype=wp.int32, ndim=1)
  m.wrap_prm = wp.array(mjm.wrap_prm, dtype=wp.float32, ndim=1)
  m.wrap_type = wp.array(mjm.wrap_type, dtype=wp.int32, ndim=1)

  tendon_jnt_adr = []
  wrap_jnt_adr = []
  for i in range(mjm.ntendon):
    adr = mjm.tendon_adr[i]
    if mjm.wrap_type[adr] == mujoco.mjtWrap.mjWRAP_JOINT:
      tendon_num = mjm.tendon_num[i]
      for j in range(tendon_num):
        tendon_jnt_adr.append(i)
        wrap_jnt_adr.append(adr + j)

  m.tendon_jnt_adr = wp.array(tendon_jnt_adr, dtype=wp.int32, ndim=1)
  m.wrap_jnt_adr = wp.array(wrap_jnt_adr, dtype=wp.int32, ndim=1)
>>>>>>> f7463641

  # sensors
  m.sensor_type = wp.array(mjm.sensor_type, dtype=wp.int32, ndim=1)
  m.sensor_datatype = wp.array(mjm.sensor_datatype, dtype=wp.int32, ndim=1)
  m.sensor_objtype = wp.array(mjm.sensor_objtype, dtype=wp.int32, ndim=1)
  m.sensor_objid = wp.array(mjm.sensor_objid, dtype=wp.int32, ndim=1)
  m.sensor_reftype = wp.array(mjm.sensor_reftype, dtype=wp.int32, ndim=1)
  m.sensor_refid = wp.array(mjm.sensor_refid, dtype=wp.int32, ndim=1)
  m.sensor_dim = wp.array(mjm.sensor_dim, dtype=wp.int32, ndim=1)
  m.sensor_adr = wp.array(mjm.sensor_adr, dtype=wp.int32, ndim=1)
  m.sensor_cutoff = wp.array(mjm.sensor_cutoff, dtype=wp.float32, ndim=1)
  m.sensor_pos_adr = wp.array(
    np.nonzero(mjm.sensor_needstage == mujoco.mjtStage.mjSTAGE_POS)[0],
    dtype=wp.int32,
    ndim=1,
  )
  m.sensor_vel_adr = wp.array(
    np.nonzero(mjm.sensor_needstage == mujoco.mjtStage.mjSTAGE_VEL)[0],
    dtype=wp.int32,
    ndim=1,
  )
  m.sensor_acc_adr = wp.array(
    np.nonzero(mjm.sensor_needstage == mujoco.mjtStage.mjSTAGE_ACC)[0],
    dtype=wp.int32,
    ndim=1,
  )

  return m


def _constraint(mjm: mujoco.MjModel, nworld: int, njmax: int) -> types.Constraint:
  efc = types.Constraint()

  efc.J = wp.zeros((njmax, mjm.nv), dtype=wp.float32)
  efc.D = wp.zeros((njmax,), dtype=wp.float32)
  efc.pos = wp.zeros((njmax,), dtype=wp.float32)
  efc.aref = wp.zeros((njmax,), dtype=wp.float32)
  efc.force = wp.zeros((njmax,), dtype=wp.float32)
  efc.margin = wp.zeros((njmax,), dtype=wp.float32)
  efc.worldid = wp.zeros((njmax,), dtype=wp.int32)

  efc.Jaref = wp.empty(shape=(njmax,), dtype=wp.float32)
  efc.Ma = wp.empty(shape=(nworld, mjm.nv), dtype=wp.float32)
  efc.grad = wp.empty(shape=(nworld, mjm.nv), dtype=wp.float32)
  efc.grad_dot = wp.empty(shape=(nworld,), dtype=wp.float32)
  efc.Mgrad = wp.empty(shape=(nworld, mjm.nv), dtype=wp.float32)
  efc.search = wp.empty(shape=(nworld, mjm.nv), dtype=wp.float32)
  efc.search_dot = wp.empty(shape=(nworld,), dtype=wp.float32)
  efc.gauss = wp.empty(shape=(nworld,), dtype=wp.float32)
  efc.cost = wp.empty(shape=(nworld,), dtype=wp.float32)
  efc.prev_cost = wp.empty(shape=(nworld,), dtype=wp.float32)
  efc.solver_niter = wp.empty(shape=(nworld,), dtype=wp.int32)
  efc.active = wp.empty(shape=(njmax,), dtype=wp.int32)
  efc.gtol = wp.empty(shape=(nworld,), dtype=wp.float32)
  efc.mv = wp.empty(shape=(nworld, mjm.nv), dtype=wp.float32)
  efc.jv = wp.empty(shape=(njmax,), dtype=wp.float32)
  efc.quad = wp.empty(shape=(njmax,), dtype=wp.vec3f)
  efc.quad_gauss = wp.empty(shape=(nworld,), dtype=wp.vec3f)
  efc.h = wp.empty(shape=(nworld, mjm.nv, mjm.nv), dtype=wp.float32)
  efc.alpha = wp.empty(shape=(nworld,), dtype=wp.float32)
  efc.prev_grad = wp.empty(shape=(nworld, mjm.nv), dtype=wp.float32)
  efc.prev_Mgrad = wp.empty(shape=(nworld, mjm.nv), dtype=wp.float32)
  efc.beta = wp.empty(shape=(nworld,), dtype=wp.float32)
  efc.beta_num = wp.empty(shape=(nworld,), dtype=wp.float32)
  efc.beta_den = wp.empty(shape=(nworld,), dtype=wp.float32)
  efc.done = wp.empty(shape=(nworld,), dtype=bool)

  efc.ls_done = wp.zeros(shape=(nworld,), dtype=bool)
  efc.p0 = wp.empty(shape=(nworld,), dtype=wp.vec3)
  efc.lo = wp.empty(shape=(nworld,), dtype=wp.vec3)
  efc.lo_alpha = wp.empty(shape=(nworld,), dtype=wp.float32)
  efc.hi = wp.empty(shape=(nworld,), dtype=wp.vec3)
  efc.hi_alpha = wp.empty(shape=(nworld,), dtype=wp.float32)
  efc.lo_next = wp.empty(shape=(nworld,), dtype=wp.vec3)
  efc.lo_next_alpha = wp.empty(shape=(nworld,), dtype=wp.float32)
  efc.hi_next = wp.empty(shape=(nworld,), dtype=wp.vec3)
  efc.hi_next_alpha = wp.empty(shape=(nworld,), dtype=wp.float32)
  efc.mid = wp.empty(shape=(nworld,), dtype=wp.vec3)
  efc.mid_alpha = wp.empty(shape=(nworld,), dtype=wp.float32)

  efc.cost_candidate = wp.empty(shape=(nworld, mjm.opt.ls_iterations), dtype=wp.float32)
  efc.quad_total_candidate = wp.empty(
    shape=(nworld, mjm.opt.ls_iterations), dtype=wp.vec3f
  )

  return efc


def make_data(
  mjm: mujoco.MjModel, nworld: int = 1, nconmax: int = -1, njmax: int = -1
) -> types.Data:
  d = types.Data()
  d.nworld = nworld

  # TODO(team): move to Model?
  if nconmax == -1:
    # TODO(team): heuristic for nconmax
    nconmax = 512
  d.nconmax = nconmax
  if njmax == -1:
    # TODO(team): heuristic for njmax
    njmax = 512
  d.njmax = njmax

  d.ncon = wp.zeros(1, dtype=wp.int32)
  d.nefc = wp.zeros(1, dtype=wp.int32, ndim=1)
  d.nl = 0
  d.time = 0.0

  qpos0 = np.tile(mjm.qpos0, (nworld, 1))
  d.qpos = wp.array(qpos0, dtype=wp.float32, ndim=2)
  d.qvel = wp.zeros((nworld, mjm.nv), dtype=wp.float32, ndim=2)
  d.qacc_warmstart = wp.zeros((nworld, mjm.nv), dtype=wp.float32, ndim=2)
  d.qfrc_applied = wp.zeros((nworld, mjm.nv), dtype=wp.float32, ndim=2)
  d.mocap_pos = wp.zeros((nworld, mjm.nmocap), dtype=wp.vec3)
  d.mocap_quat = wp.zeros((nworld, mjm.nmocap), dtype=wp.quat)
  d.qacc = wp.zeros((nworld, mjm.nv), dtype=wp.float32)
  d.xanchor = wp.zeros((nworld, mjm.njnt), dtype=wp.vec3)
  d.xaxis = wp.zeros((nworld, mjm.njnt), dtype=wp.vec3)
  d.xmat = wp.zeros((nworld, mjm.nbody), dtype=wp.mat33)
  d.xpos = wp.zeros((nworld, mjm.nbody), dtype=wp.vec3)
  d.xquat = wp.zeros((nworld, mjm.nbody), dtype=wp.quat)
  d.xipos = wp.zeros((nworld, mjm.nbody), dtype=wp.vec3)
  d.ximat = wp.zeros((nworld, mjm.nbody), dtype=wp.mat33)
  d.subtree_com = wp.zeros((nworld, mjm.nbody), dtype=wp.vec3)
  d.geom_xpos = wp.zeros((nworld, mjm.ngeom), dtype=wp.vec3)
  d.geom_xmat = wp.zeros((nworld, mjm.ngeom), dtype=wp.mat33)
  d.site_xpos = wp.zeros((nworld, mjm.nsite), dtype=wp.vec3)
  d.site_xmat = wp.zeros((nworld, mjm.nsite), dtype=wp.mat33)
  d.cam_xpos = wp.zeros((nworld, mjm.ncam), dtype=wp.vec3)
  d.cam_xmat = wp.zeros((nworld, mjm.ncam), dtype=wp.mat33)
  d.light_xpos = wp.zeros((nworld, mjm.nlight), dtype=wp.vec3)
  d.light_xdir = wp.zeros((nworld, mjm.nlight), dtype=wp.vec3)
  d.cinert = wp.zeros((nworld, mjm.nbody), dtype=types.vec10)
  d.cdof = wp.zeros((nworld, mjm.nv), dtype=wp.spatial_vector)
  d.ctrl = wp.zeros((nworld, mjm.nu), dtype=wp.float32)
  d.actuator_velocity = wp.zeros((nworld, mjm.nu), dtype=wp.float32)
  d.actuator_force = wp.zeros((nworld, mjm.nu), dtype=wp.float32)
  d.actuator_length = wp.zeros((nworld, mjm.nu), dtype=wp.float32)
  d.actuator_moment = wp.zeros((nworld, mjm.nu, mjm.nv), dtype=wp.float32)
  d.crb = wp.zeros((nworld, mjm.nbody), dtype=types.vec10)
  if support.is_sparse(mjm):
    d.qM = wp.zeros((nworld, 1, mjm.nM), dtype=wp.float32)
    d.qLD = wp.zeros((nworld, 1, mjm.nM), dtype=wp.float32)
  else:
    d.qM = wp.zeros((nworld, mjm.nv, mjm.nv), dtype=wp.float32)
    d.qLD = wp.zeros((nworld, mjm.nv, mjm.nv), dtype=wp.float32)
  d.act_dot = wp.zeros((nworld, mjm.na), dtype=wp.float32)
  d.act = wp.zeros((nworld, mjm.na), dtype=wp.float32)
  d.qLDiagInv = wp.zeros((nworld, mjm.nv), dtype=wp.float32)
  d.cvel = wp.zeros((nworld, mjm.nbody), dtype=wp.spatial_vector)
  d.cdof_dot = wp.zeros((nworld, mjm.nv), dtype=wp.spatial_vector)
  d.qfrc_bias = wp.zeros((nworld, mjm.nv), dtype=wp.float32)
  d.contact = types.Contact()
  d.contact.dist = wp.zeros((nconmax,), dtype=wp.float32)
  d.contact.pos = wp.zeros((nconmax,), dtype=wp.vec3f)
  d.contact.frame = wp.zeros((nconmax,), dtype=wp.mat33f)
  d.contact.includemargin = wp.zeros((nconmax,), dtype=wp.float32)
  d.contact.friction = wp.zeros((nconmax,), dtype=types.vec5)
  d.contact.solref = wp.zeros((nconmax,), dtype=wp.vec2f)
  d.contact.solreffriction = wp.zeros((nconmax,), dtype=wp.vec2f)
  d.contact.solimp = wp.zeros((nconmax,), dtype=types.vec5)
  d.contact.dim = wp.zeros((nconmax,), dtype=wp.int32)
  d.contact.geom = wp.zeros((nconmax,), dtype=wp.vec2i)
  d.contact.efc_address = wp.zeros((nconmax, np.max(mjm.geom_condim)), dtype=wp.int32)
  d.contact.worldid = wp.zeros((nconmax,), dtype=wp.int32)
  d.efc = _constraint(mjm, d.nworld, d.njmax)
  d.qfrc_passive = wp.zeros((nworld, mjm.nv), dtype=wp.float32)
  d.qfrc_spring = wp.zeros((nworld, mjm.nv), dtype=wp.float32)
  d.qfrc_damper = wp.zeros((nworld, mjm.nv), dtype=wp.float32)
  d.qfrc_actuator = wp.zeros((nworld, mjm.nv), dtype=wp.float32)
  d.qfrc_smooth = wp.zeros((nworld, mjm.nv), dtype=wp.float32)
  d.qfrc_constraint = wp.zeros((nworld, mjm.nv), dtype=wp.float32)
  d.qacc_smooth = wp.zeros((nworld, mjm.nv), dtype=wp.float32)
  d.xfrc_applied = wp.zeros((nworld, mjm.nbody), dtype=wp.spatial_vector)

  # internal tmp arrays
  d.qfrc_integration = wp.zeros((nworld, mjm.nv), dtype=wp.float32)
  d.qacc_integration = wp.zeros((nworld, mjm.nv), dtype=wp.float32)
  d.qM_integration = wp.zeros_like(d.qM)
  d.qLD_integration = wp.zeros_like(d.qLD)
  d.qLDiagInv_integration = wp.zeros_like(d.qLDiagInv)
  d.act_vel_integration = wp.zeros_like(d.ctrl)
  d.qpos_t0 = wp.zeros((nworld, mjm.nq), dtype=wp.float32)
  d.qvel_t0 = wp.zeros((nworld, mjm.nv), dtype=wp.float32)
  d.act_t0 = wp.zeros((nworld, mjm.na), dtype=wp.float32)
  d.qvel_rk = wp.zeros((nworld, mjm.nv), dtype=wp.float32)
  d.qacc_rk = wp.zeros((nworld, mjm.nv), dtype=wp.float32)
  d.act_dot_rk = wp.zeros((nworld, mjm.na), dtype=wp.float32)

  # sweep-and-prune broadphase
  d.sap_geom_sort = wp.zeros((nworld, mjm.ngeom), dtype=wp.vec4)
  d.sap_projection_lower = wp.zeros((2 * nworld, mjm.ngeom), dtype=wp.float32)
  d.sap_projection_upper = wp.zeros((nworld, mjm.ngeom), dtype=wp.float32)
  d.sap_sort_index = wp.zeros((2 * nworld, mjm.ngeom), dtype=wp.int32)
  d.sap_range = wp.zeros((nworld, mjm.ngeom), dtype=wp.int32)
  d.sap_cumulative_sum = wp.zeros(nworld * mjm.ngeom, dtype=wp.int32)
  segment_indices_list = [i * mjm.ngeom for i in range(nworld + 1)]
  d.sap_segment_index = wp.array(segment_indices_list, dtype=int)

  # collision driver
  d.collision_pair = wp.empty(nconmax, dtype=wp.vec2i, ndim=1)
  d.collision_worldid = wp.empty(nconmax, dtype=wp.int32, ndim=1)
  d.ncollision = wp.zeros(1, dtype=wp.int32, ndim=1)

  # rne_postconstraint
  d.cacc = wp.zeros((nworld, mjm.nbody), dtype=wp.spatial_vector, ndim=2)
  d.cfrc_int = wp.zeros((nworld, mjm.nbody), dtype=wp.spatial_vector, ndim=2)
  d.cfrc_ext = wp.zeros((nworld, mjm.nbody), dtype=wp.spatial_vector, ndim=2)

  # tendon
  d.ten_length = wp.zeros((nworld, mjm.ntendon), dtype=wp.float32, ndim=2)
  d.ten_J = wp.zeros((nworld, mjm.ntendon, mjm.nv), dtype=wp.float32, ndim=3)

  # sensors
  d.sensordata = wp.zeros((nworld, mjm.nsensordata), dtype=wp.float32)

  return d


def put_data(
  mjm: mujoco.MjModel,
  mjd: mujoco.MjData,
  nworld: Optional[int] = None,
  nconmax: Optional[int] = None,
  njmax: Optional[int] = None,
) -> types.Data:
  d = types.Data()

  nworld = nworld or 1
  # TODO(team): better heuristic for nconmax
  nconmax = nconmax or max(512, mjd.ncon * nworld)
  # TODO(team): better heuristic for njmax
  njmax = njmax or max(512, mjd.nefc * nworld)

  if nworld < 1:
    raise ValueError("nworld must be >= 1")

  if nconmax < 1:
    raise ValueError("nconmax must be >= 1")

  if njmax < 1:
    raise ValueError("njmax must be >= 1")

  if nworld * mjd.ncon > nconmax:
    raise ValueError(f"nconmax overflow (nconmax must be >= {nworld * mjd.ncon})")

  if nworld * mjd.nefc > njmax:
    raise ValueError(f"njmax overflow (njmax must be >= {nworld * mjd.nefc})")

  d.nworld = nworld
  # TODO(team): move nconmax and njmax to Model?
  d.nconmax = nconmax
  d.njmax = njmax

  d.ncon = wp.array([mjd.ncon * nworld], dtype=wp.int32, ndim=1)
  d.nl = mjd.nl
  d.nefc = wp.array([mjd.nefc * nworld], dtype=wp.int32, ndim=1)
  d.time = mjd.time

  # TODO(erikfrey): would it be better to tile on the gpu?
  def tile(x):
    return np.tile(x, (nworld,) + (1,) * len(x.shape))

  if support.is_sparse(mjm):
    qM = np.expand_dims(mjd.qM, axis=0)
    qLD = np.expand_dims(mjd.qLD, axis=0)
    efc_J = np.zeros((mjd.nefc, mjm.nv))
    mujoco.mju_sparse2dense(
      efc_J, mjd.efc_J, mjd.efc_J_rownnz, mjd.efc_J_rowadr, mjd.efc_J_colind
    )
  else:
    qM = np.zeros((mjm.nv, mjm.nv))
    mujoco.mj_fullM(mjm, qM, mjd.qM)
    qLD = np.linalg.cholesky(qM)
    efc_J = mjd.efc_J.reshape((mjd.nefc, mjm.nv))

  # TODO(taylorhowell): sparse actuator_moment
  actuator_moment = np.zeros((mjm.nu, mjm.nv))
  mujoco.mju_sparse2dense(
    actuator_moment,
    mjd.actuator_moment,
    mjd.moment_rownnz,
    mjd.moment_rowadr,
    mjd.moment_colind,
  )

  d.qpos = wp.array(tile(mjd.qpos), dtype=wp.float32, ndim=2)
  d.qvel = wp.array(tile(mjd.qvel), dtype=wp.float32, ndim=2)
  d.qacc_warmstart = wp.array(tile(mjd.qacc_warmstart), dtype=wp.float32, ndim=2)
  d.qfrc_applied = wp.array(tile(mjd.qfrc_applied), dtype=wp.float32, ndim=2)
  d.mocap_pos = wp.array(tile(mjd.mocap_pos), dtype=wp.vec3, ndim=2)
  d.mocap_quat = wp.array(tile(mjd.mocap_quat), dtype=wp.quat, ndim=2)
  d.qacc = wp.array(tile(mjd.qacc), dtype=wp.float32, ndim=2)
  d.xanchor = wp.array(tile(mjd.xanchor), dtype=wp.vec3, ndim=2)
  d.xaxis = wp.array(tile(mjd.xaxis), dtype=wp.vec3, ndim=2)
  d.xmat = wp.array(tile(mjd.xmat), dtype=wp.mat33, ndim=2)
  d.xpos = wp.array(tile(mjd.xpos), dtype=wp.vec3, ndim=2)
  d.xquat = wp.array(tile(mjd.xquat), dtype=wp.quat, ndim=2)
  d.xipos = wp.array(tile(mjd.xipos), dtype=wp.vec3, ndim=2)
  d.ximat = wp.array(tile(mjd.ximat), dtype=wp.mat33, ndim=2)
  d.subtree_com = wp.array(tile(mjd.subtree_com), dtype=wp.vec3, ndim=2)
  d.geom_xpos = wp.array(tile(mjd.geom_xpos), dtype=wp.vec3, ndim=2)
  d.geom_xmat = wp.array(tile(mjd.geom_xmat), dtype=wp.mat33, ndim=2)
  d.site_xpos = wp.array(tile(mjd.site_xpos), dtype=wp.vec3, ndim=2)
  d.site_xmat = wp.array(tile(mjd.site_xmat), dtype=wp.mat33, ndim=2)
  d.cam_xpos = wp.array(tile(mjd.cam_xpos), dtype=wp.vec3, ndim=2)
  d.cam_xmat = wp.array(tile(mjd.cam_xmat.reshape(-1, 3, 3)), dtype=wp.mat33, ndim=2)
  d.light_xpos = wp.array(tile(mjd.light_xpos), dtype=wp.vec3, ndim=2)
  d.light_xdir = wp.array(tile(mjd.light_xdir), dtype=wp.vec3, ndim=2)
  d.cinert = wp.array(tile(mjd.cinert), dtype=types.vec10, ndim=2)
  d.cdof = wp.array(tile(mjd.cdof), dtype=wp.spatial_vector, ndim=2)
  d.crb = wp.array(tile(mjd.crb), dtype=types.vec10, ndim=2)
  d.qM = wp.array(tile(qM), dtype=wp.float32, ndim=3)
  d.qLD = wp.array(tile(qLD), dtype=wp.float32, ndim=3)
  d.qLDiagInv = wp.array(tile(mjd.qLDiagInv), dtype=wp.float32, ndim=2)
  d.ctrl = wp.array(tile(mjd.ctrl), dtype=wp.float32, ndim=2)
  d.actuator_velocity = wp.array(tile(mjd.actuator_velocity), dtype=wp.float32, ndim=2)
  d.actuator_force = wp.array(tile(mjd.actuator_force), dtype=wp.float32, ndim=2)
  d.actuator_length = wp.array(tile(mjd.actuator_length), dtype=wp.float32, ndim=2)
  d.actuator_moment = wp.array(tile(actuator_moment), dtype=wp.float32, ndim=3)
  d.cvel = wp.array(tile(mjd.cvel), dtype=wp.spatial_vector, ndim=2)
  d.cdof_dot = wp.array(tile(mjd.cdof_dot), dtype=wp.spatial_vector, ndim=2)
  d.qfrc_bias = wp.array(tile(mjd.qfrc_bias), dtype=wp.float32, ndim=2)
  d.qfrc_passive = wp.array(tile(mjd.qfrc_passive), dtype=wp.float32, ndim=2)
  d.qfrc_spring = wp.array(tile(mjd.qfrc_spring), dtype=wp.float32, ndim=2)
  d.qfrc_damper = wp.array(tile(mjd.qfrc_damper), dtype=wp.float32, ndim=2)
  d.qfrc_actuator = wp.array(tile(mjd.qfrc_actuator), dtype=wp.float32, ndim=2)
  d.qfrc_smooth = wp.array(tile(mjd.qfrc_smooth), dtype=wp.float32, ndim=2)
  d.qfrc_constraint = wp.array(tile(mjd.qfrc_constraint), dtype=wp.float32, ndim=2)
  d.qacc_smooth = wp.array(tile(mjd.qacc_smooth), dtype=wp.float32, ndim=2)
  d.act = wp.array(tile(mjd.act), dtype=wp.float32, ndim=2)
  d.act_dot = wp.array(tile(mjd.act_dot), dtype=wp.float32, ndim=2)

  nefc = mjd.nefc
  efc_worldid = np.zeros(njmax, dtype=int)

  for i in range(nworld):
    efc_worldid[i * nefc : (i + 1) * nefc] = i

  nefc_fill = njmax - nworld * nefc

  efc_J_fill = np.vstack(
    [np.repeat(efc_J, nworld, axis=0), np.zeros((nefc_fill, mjm.nv))]
  )
  efc_D_fill = np.concatenate(
    [np.repeat(mjd.efc_D, nworld, axis=0), np.zeros(nefc_fill)]
  )
  efc_pos_fill = np.concatenate(
    [np.repeat(mjd.efc_pos, nworld, axis=0), np.zeros(nefc_fill)]
  )
  efc_aref_fill = np.concatenate(
    [np.repeat(mjd.efc_aref, nworld, axis=0), np.zeros(nefc_fill)]
  )
  efc_force_fill = np.concatenate(
    [np.repeat(mjd.efc_force, nworld, axis=0), np.zeros(nefc_fill)]
  )
  efc_margin_fill = np.concatenate(
    [np.repeat(mjd.efc_margin, nworld, axis=0), np.zeros(nefc_fill)]
  )

  ncon = mjd.ncon
  condim_max = np.max(mjm.geom_condim)
  con_efc_address = np.zeros((nconmax, condim_max), dtype=int)
  for i in range(nworld):
    for j in range(ncon):
      condim = mjd.contact.dim[j]
      for k in range(condim):
        con_efc_address[i * ncon + j, k] = mjd.nefc * i + mjd.contact.efc_address[j] + k

  con_worldid = np.zeros(nconmax, dtype=int)
  for i in range(nworld):
    con_worldid[i * ncon : (i + 1) * ncon] = i

  ncon_fill = nconmax - nworld * ncon

  con_dist_fill = np.concatenate(
    [np.repeat(mjd.contact.dist, nworld, axis=0), np.zeros(ncon_fill)]
  )
  con_pos_fill = np.vstack(
    [np.repeat(mjd.contact.pos, nworld, axis=0), np.zeros((ncon_fill, 3))]
  )
  con_frame_fill = np.vstack(
    [np.repeat(mjd.contact.frame, nworld, axis=0), np.zeros((ncon_fill, 9))]
  )
  con_includemargin_fill = np.concatenate(
    [np.repeat(mjd.contact.includemargin, nworld, axis=0), np.zeros(ncon_fill)]
  )
  con_friction_fill = np.vstack(
    [np.repeat(mjd.contact.friction, nworld, axis=0), np.zeros((ncon_fill, 5))]
  )
  con_solref_fill = np.vstack(
    [np.repeat(mjd.contact.solref, nworld, axis=0), np.zeros((ncon_fill, 2))]
  )
  con_solreffriction_fill = np.vstack(
    [np.repeat(mjd.contact.solreffriction, nworld, axis=0), np.zeros((ncon_fill, 2))]
  )
  con_solimp_fill = np.vstack(
    [np.repeat(mjd.contact.solimp, nworld, axis=0), np.zeros((ncon_fill, 5))]
  )
  con_dim_fill = np.concatenate(
    [np.repeat(mjd.contact.dim, nworld, axis=0), np.zeros(ncon_fill)]
  )
  con_geom_fill = np.vstack(
    [np.repeat(mjd.contact.geom, nworld, axis=0), np.zeros((ncon_fill, 2))]
  )
  con_efc_address_fill = np.vstack([con_efc_address, np.zeros((ncon_fill, condim_max))])

  d.contact.dist = wp.array(con_dist_fill, dtype=wp.float32, ndim=1)
  d.contact.pos = wp.array(con_pos_fill, dtype=wp.vec3f, ndim=1)
  d.contact.frame = wp.array(con_frame_fill, dtype=wp.mat33f, ndim=1)
  d.contact.includemargin = wp.array(con_includemargin_fill, dtype=wp.float32, ndim=1)
  d.contact.friction = wp.array(con_friction_fill, dtype=types.vec5, ndim=1)
  d.contact.solref = wp.array(con_solref_fill, dtype=wp.vec2f, ndim=1)
  d.contact.solreffriction = wp.array(con_solreffriction_fill, dtype=wp.vec2f, ndim=1)
  d.contact.solimp = wp.array(con_solimp_fill, dtype=types.vec5, ndim=1)
  d.contact.dim = wp.array(con_dim_fill, dtype=wp.int32, ndim=1)
  d.contact.geom = wp.array(con_geom_fill, dtype=wp.vec2i, ndim=1)
  d.contact.efc_address = wp.array(con_efc_address_fill, dtype=wp.int32, ndim=2)
  d.contact.worldid = wp.array(con_worldid, dtype=wp.int32, ndim=1)

  d.efc = _constraint(mjm, d.nworld, d.njmax)
  d.efc.J = wp.array(efc_J_fill, dtype=wp.float32, ndim=2)
  d.efc.D = wp.array(efc_D_fill, dtype=wp.float32, ndim=1)
  d.efc.pos = wp.array(efc_pos_fill, dtype=wp.float32, ndim=1)
  d.efc.aref = wp.array(efc_aref_fill, dtype=wp.float32, ndim=1)
  d.efc.force = wp.array(efc_force_fill, dtype=wp.float32, ndim=1)
  d.efc.margin = wp.array(efc_margin_fill, dtype=wp.float32, ndim=1)
  d.efc.worldid = wp.from_numpy(efc_worldid, dtype=wp.int32)

  d.xfrc_applied = wp.array(tile(mjd.xfrc_applied), dtype=wp.spatial_vector, ndim=2)

  # internal tmp arrays
  d.qfrc_integration = wp.zeros((nworld, mjm.nv), dtype=wp.float32)
  d.qacc_integration = wp.zeros((nworld, mjm.nv), dtype=wp.float32)
  d.qM_integration = wp.zeros_like(d.qM)
  d.qLD_integration = wp.zeros_like(d.qLD)
  d.qLDiagInv_integration = wp.zeros_like(d.qLDiagInv)
  d.act_vel_integration = wp.zeros_like(d.ctrl)
  d.qpos_t0 = wp.zeros((nworld, mjm.nq), dtype=wp.float32)
  d.qvel_t0 = wp.zeros((nworld, mjm.nv), dtype=wp.float32)
  d.act_t0 = wp.zeros((nworld, mjm.na), dtype=wp.float32)
  d.qvel_rk = wp.zeros((nworld, mjm.nv), dtype=wp.float32)
  d.qacc_rk = wp.zeros((nworld, mjm.nv), dtype=wp.float32)
  d.act_dot_rk = wp.zeros((nworld, mjm.na), dtype=wp.float32)

  # broadphase sweep and prune
  d.sap_geom_sort = wp.zeros((nworld, mjm.ngeom), dtype=wp.vec4)
  d.sap_projection_lower = wp.zeros((2 * nworld, mjm.ngeom), dtype=wp.float32)
  d.sap_projection_upper = wp.zeros((nworld, mjm.ngeom), dtype=wp.float32)
  d.sap_sort_index = wp.zeros((2 * nworld, mjm.ngeom), dtype=wp.int32)
  d.sap_range = wp.zeros((nworld, mjm.ngeom), dtype=wp.int32)
  d.sap_cumulative_sum = wp.zeros(nworld * mjm.ngeom, dtype=wp.int32)
  segment_indices_list = [i * mjm.ngeom for i in range(nworld + 1)]
  d.sap_segment_index = wp.array(segment_indices_list, dtype=int)

  # collision driver
  d.collision_pair = wp.empty(nconmax, dtype=wp.vec2i, ndim=1)
  d.collision_worldid = wp.empty(nconmax, dtype=wp.int32, ndim=1)
  d.ncollision = wp.zeros(1, dtype=wp.int32, ndim=1)

  # rne_postconstraint
  d.cacc = wp.array(tile(mjd.cacc), dtype=wp.spatial_vector, ndim=2)
  d.cfrc_int = wp.array(tile(mjd.cfrc_int), dtype=wp.spatial_vector, ndim=2)
  d.cfrc_ext = wp.array(tile(mjd.cfrc_ext), dtype=wp.spatial_vector, ndim=2)

  # tendon
  d.ten_length = wp.array(tile(mjd.ten_length), dtype=wp.float32, ndim=2)

  if support.is_sparse(mjm) and mjm.ntendon:
    ten_J = np.zeros((mjm.ntendon, mjm.nv))
    mujoco.mju_sparse2dense(
      ten_J, mjd.ten_J, mjd.ten_J_rownnz, mjd.ten_J_rowadr, mjd.ten_J_colind
    )
  else:
    ten_J = mjd.ten_J.reshape((mjm.ntendon, mjm.nv))

  d.ten_J = wp.array(tile(ten_J), dtype=wp.float32, ndim=3)

  # sensors
  d.sensordata = wp.array(tile(mjd.sensordata), dtype=wp.float32, ndim=2)

  return d


def get_data_into(
  result: mujoco.MjData,
  mjm: mujoco.MjModel,
  d: types.Data,
):
  """Gets Data from a device into an existing mujoco.MjData."""
  if d.nworld > 1:
    raise NotImplementedError("only nworld == 1 supported for now")

  ncon = d.ncon.numpy()[0]
  nefc = d.nefc.numpy()[0]

  if ncon != result.ncon or nefc != result.nefc:
    mujoco._functions._realloc_con_efc(result, ncon=ncon, nefc=nefc)

  result.time = d.time

  result.qpos[:] = d.qpos.numpy()[0]
  result.qvel[:] = d.qvel.numpy()[0]
  result.qacc_warmstart = d.qacc_warmstart.numpy()[0]
  result.qfrc_applied = d.qfrc_applied.numpy()[0]
  result.mocap_pos = d.mocap_pos.numpy()[0]
  result.mocap_quat = d.mocap_quat.numpy()[0]
  result.qacc = d.qacc.numpy()[0]
  result.xanchor = d.xanchor.numpy()[0]
  result.xaxis = d.xaxis.numpy()[0]
  result.xmat = d.xmat.numpy().reshape((-1, 9))
  result.xpos = d.xpos.numpy()[0]
  result.xquat = d.xquat.numpy()[0]
  result.xipos = d.xipos.numpy()[0]
  result.ximat = d.ximat.numpy().reshape((-1, 9))
  result.subtree_com = d.subtree_com.numpy()[0]
  result.geom_xpos = d.geom_xpos.numpy()[0]
  result.geom_xmat = d.geom_xmat.numpy().reshape((-1, 9))
  result.site_xpos = d.site_xpos.numpy()[0]
  result.site_xmat = d.site_xmat.numpy().reshape((-1, 9))
  result.cam_xpos = d.cam_xpos.numpy()[0]
  result.cam_xmat = d.cam_xmat.numpy().reshape((-1, 9))
  result.light_xpos = d.light_xpos.numpy()[0]
  result.light_xdir = d.light_xdir.numpy()[0]
  result.cinert = d.cinert.numpy()[0]
  result.cdof = d.cdof.numpy()[0]
  result.crb = d.crb.numpy()[0]
  result.qLDiagInv = d.qLDiagInv.numpy()[0]
  result.ctrl = d.ctrl.numpy()[0]
  result.actuator_velocity = d.actuator_velocity.numpy()[0]
  result.actuator_force = d.actuator_force.numpy()[0]
  result.actuator_length = d.actuator_length.numpy()[0]
  mujoco.mju_dense2sparse(
    result.actuator_moment,
    d.actuator_moment.numpy()[0],
    result.moment_rownnz,
    result.moment_rowadr,
    result.moment_colind,
  )
  result.cvel = d.cvel.numpy()[0]
  result.cdof_dot = d.cdof_dot.numpy()[0]
  result.qfrc_bias = d.qfrc_bias.numpy()[0]
  result.qfrc_passive = d.qfrc_passive.numpy()[0]
  result.qfrc_spring = d.qfrc_spring.numpy()[0]
  result.qfrc_damper = d.qfrc_damper.numpy()[0]
  result.qfrc_actuator = d.qfrc_actuator.numpy()[0]
  result.qfrc_smooth = d.qfrc_smooth.numpy()[0]
  result.qfrc_constraint = d.qfrc_constraint.numpy()[0]
  result.qacc_smooth = d.qacc_smooth.numpy()[0]
  result.act = d.act.numpy()[0]
  result.act_dot = d.act_dot.numpy()[0]

  result.contact.dist[:] = d.contact.dist.numpy()[:ncon]
  result.contact.pos[:] = d.contact.pos.numpy()[:ncon]
  result.contact.frame[:] = d.contact.frame.numpy()[:ncon].reshape((-1, 9))
  result.contact.includemargin[:] = d.contact.includemargin.numpy()[:ncon]
  result.contact.friction[:] = d.contact.friction.numpy()[:ncon]
  result.contact.solref[:] = d.contact.solref.numpy()[:ncon]
  result.contact.solreffriction[:] = d.contact.solreffriction.numpy()[:ncon]
  result.contact.solimp[:] = d.contact.solimp.numpy()[:ncon]
  result.contact.dim[:] = d.contact.dim.numpy()[:ncon]
  result.contact.efc_address[:] = d.contact.efc_address.numpy()[:ncon, 0]

  if support.is_sparse(mjm):
    result.qM[:] = d.qM.numpy()[0, 0]
    result.qLD[:] = d.qLD.numpy()[0, 0]
    # TODO(team): set efc_J after fix to _realloc_con_efc lands
    # efc_J = d.efc_J.numpy()[0, :nefc]
    # mujoco.mju_dense2sparse(
    #   result.efc_J, efc_J, result.efc_J_rownnz, result.efc_J_rowadr, result.efc_J_colind
    # )
  else:
    qM = d.qM.numpy()
    adr = 0
    for i in range(mjm.nv):
      j = i
      while j >= 0:
        result.qM[adr] = qM[0, i, j]
        j = mjm.dof_parentid[j]
        adr += 1
    mujoco.mj_factorM(mjm, result)
    # TODO(team): set efc_J after fix to _realloc_con_efc lands
    # if nefc > 0:
    #   result.efc_J[:nefc * mjm.nv] = d.efc_J.numpy()[:nefc].flatten()
  result.efc_D[:] = d.efc.D.numpy()[:nefc]
  result.efc_pos[:] = d.efc.pos.numpy()[:nefc]
  result.efc_aref[:] = d.efc.aref.numpy()[:nefc]
  result.efc_force[:] = d.efc.force.numpy()[:nefc]
  result.efc_margin[:] = d.efc.margin.numpy()[:nefc]

  result.cacc[:] = d.cacc.numpy()[0]
  result.cfrc_int[:] = d.cfrc_int.numpy()[0]
  result.cfrc_ext[:] = d.cfrc_ext.numpy()[0]

  # TODO: other efc_ fields, anything else missing

  # sensors
  result.sensordata[:] = d.sensordata.numpy()<|MERGE_RESOLUTION|>--- conflicted
+++ resolved
@@ -417,9 +417,8 @@
     or np.any(mjm.actuator_gaintype == types.GainType.AFFINE.value)
   )
 
-<<<<<<< HEAD
   m.condim_max = np.max(mjm.geom_condim)  # TODO(team): get max after filtering
-=======
+  
   # tendon
   m.tendon_adr = wp.array(mjm.tendon_adr, dtype=wp.int32, ndim=1)
   m.tendon_num = wp.array(mjm.tendon_num, dtype=wp.int32, ndim=1)
@@ -439,7 +438,6 @@
 
   m.tendon_jnt_adr = wp.array(tendon_jnt_adr, dtype=wp.int32, ndim=1)
   m.wrap_jnt_adr = wp.array(wrap_jnt_adr, dtype=wp.int32, ndim=1)
->>>>>>> f7463641
 
   # sensors
   m.sensor_type = wp.array(mjm.sensor_type, dtype=wp.int32, ndim=1)
